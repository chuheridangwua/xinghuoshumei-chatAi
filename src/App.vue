--- conflicted
+++ resolved
@@ -1,33 +1,4 @@
 <script setup lang="ts">
-<<<<<<< HEAD
-import HelloWorld from './components/HelloWorld.vue'
-
-</script>
-
-<template>
-  <div>
-    <div class="chatBox">
-      <HelloWorld></HelloWorld>
-    
-    </div>
-  </div>
-</template>
-
-<style scoped>
-
-  .chatBox {
-    position:absolute;
-    bottom:40px;
-    left:50%;
-    transform:translate(-50%);
-    width:80%;
-
-  }
-  :deep(.ant-bubble-list) {
-    height:700px;
-    overflow-y: scroll;
-  }
-=======
 </script>
 
 <template>
@@ -44,5 +15,4 @@
   display: flex;
   flex-direction: column;
 }
->>>>>>> 750d7b63
 </style>