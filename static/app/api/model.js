--- conflicted
+++ resolved
@@ -14,13 +14,8 @@
 export const modelConfig = {
     'dify-api': {
         instance: {
-<<<<<<< HEAD
-            baseURL: 'http://192.168.79.122:8083/v1',
-            apiKey: 'app-JUQYZhaSvAhw9YtuhOCo66A6',
-=======
             baseURL: API_CONFIG.baseURL,
             apiKey: API_CONFIG.apiKey,
->>>>>>> 6d0d5205
             dangerouslyAllowBrowser: true
         },
         description: 'Dify API 模型'
